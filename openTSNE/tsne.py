--- conflicted
+++ resolved
@@ -1630,12 +1630,8 @@
         momentum=0.8,
         exaggeration=None,
         dof=1,
-<<<<<<< HEAD
-        optimize_for_alpha=False,
-=======
         initial_dof=1,
         dof_optimizer="delta_bar_delta",
->>>>>>> a674e1f8
         dof_lr=0.5,
         min_gain=0.01,
         max_grad_norm=None,
@@ -1842,12 +1838,9 @@
             KLs=[],
             embeddings=[],
         )
-<<<<<<< HEAD
-=======
 
         dof_ = initial_dof if dof == "auto" else dof
 
->>>>>>> a674e1f8
         for iteration in range(n_iter):
             should_call_callback = (
                 use_callbacks and (iteration + 1) % callbacks_every_iters == 0
@@ -1869,18 +1862,6 @@
             )
             optimization_stats.iteration.append(iteration)
             optimization_stats.alphas.append(dof_)
-            optimization_stats.KLs.append(error)
-            optimization_stats.embeddings.append(embedding)
-
-            if optimize_for_alpha:
-                dof -= dof_lr * alpha_grad
-                optimization_stats.alpha_gradients.append(alpha_grad)
-
-            else:
-                optimization_stats.alpha_gradients.append(0)
-
-            optimization_stats.iteration.append(iteration)
-            optimization_stats.alphas.append(dof)
             optimization_stats.KLs.append(error)
             optimization_stats.embeddings.append(embedding)
 
@@ -1984,10 +1965,6 @@
             if verbose and (iteration + 1) % 50 == 0:
                 stop_time = time()
                 print(
-<<<<<<< HEAD
-                    "Iteration %4d, KL divergence %6.4f, 50 iterations in %.4f sec"
-                    % (iteration + 1, error, stop_time - start_time)
-=======
                     "Iteration %4d, KL divergence %6.4f, DoF %6.4f, DoF gradient %6.4f, 50 iterations in %.4f sec"
                     % (
                         iteration + 1,
@@ -1996,7 +1973,6 @@
                         self.dof_update,
                         stop_time - start_time,
                     )
->>>>>>> a674e1f8
                 )
                 start_time = time()
 
